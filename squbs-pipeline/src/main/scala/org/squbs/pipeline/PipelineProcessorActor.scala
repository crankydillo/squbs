/*
 * Licensed to Typesafe under one or more contributor license agreements.
 * See the AUTHORS file distributed with this work for
 * additional information regarding copyright ownership.
 * This file is licensed to you under the Apache License, Version 2.0 (the
 * "License"); you may not use this file except in compliance
 * with the License.  You may obtain a copy of the License at
 *
 * http://www.apache.org/licenses/LICENSE-2.0
 *
 * Unless required by applicable law or agreed to in writing,
 * software distributed under the License is distributed on an
 * "AS IS" BASIS, WITHOUT WARRANTIES OR CONDITIONS OF ANY
 * KIND, either express or implied.  See the License for the
 * specific language governing permissions and limitations
 * under the License.
 */
package org.squbs.pipeline

import akka.actor._
import spray.can.Http.RegisterChunkHandler
import spray.http._

import scala.util.{Failure, Success}

<<<<<<< HEAD
/**
 * Created by jiamzhang on 2015/3/3.
 */
=======
>>>>>>> 6c645783
//TODO use FSM ??
class PipelineProcessorActor(target: ActorRef, client: ActorRef, processor: Processor) extends Actor with ActorLogging with Stash {

  import context.dispatcher
  import processor._

  //common receiver for all cases
  def onPostProcess: Receive = {
    case PostProcess(ctx) => postProcess(ctx)
    case other => client forward other // unknown message
  }

  override def receive = onRequest orElse onPostProcess

  //1st state
  def onRequest: Receive = {
    case ctx: RequestContext => inboundForRequest(ctx)

  }

  private def inboundForRequest(ctx: RequestContext) = {
    var newCtx = ctx
    try {
      newCtx = preInbound(ctx)
      newCtx.response match {
        case nr: NormalResponse => postProcess(newCtx) //TODO need go thru outbound??
        case er: ExceptionalResponse => postProcess(newCtx)
        case _ =>
          inbound(newCtx) onComplete {
            case Success(result) =>
              try {
                if (result.responseReady) self ! PostProcess(result)
                else {
                  val postResult = postInbound(result)
                  context.become(onResponse(postResult) orElse onPostProcess)
                  target ! postResult.payload
                }
              } catch {
                case t: Throwable =>
                  t.printStackTrace()
                  log.error(t, "Error in postInbound processing")
                  self ! PostProcess(onRequestError(result, t))
              }
            case Failure(t) =>
              log.error(t, "Error in inbound processing")
              self ! PostProcess(onRequestError(newCtx, t))
          }
      }
    } catch {
      case t: Throwable =>
        log.error(t, "Error in processing request")
        self ! PostProcess(onRequestError(newCtx, t))
    } finally {
      inboundFinalize(newCtx)
    }
  }

  private def outboundForResponse(reqCtx: RequestContext, msgFunc: RequestContext => Any) = {
    var newCtx = reqCtx
    try {
      newCtx = preOutbound(newCtx)
      outbound(newCtx) onComplete {
        case Success(result) =>
          self ! msgFunc(result)
        case Failure(t) =>
          log.error(t, "Error in processing outbound")
          self ! PostProcess(onResponseError(newCtx, t)) // chunks will be dead letters?
      }
    } catch {
      case t: Throwable =>
        log.error(t, "Error in processing response")
        self ! PostProcess(onResponseError(newCtx, t))
    } finally {
      outboundFinalize(newCtx)
    }
  }

  // ready to serve response from proxied actor/route
  def onResponse(reqCtx: RequestContext): Receive = {

    case resp: HttpResponse =>
      outboundForResponse(reqCtx.copy(response = NormalResponse(resp)), ctx => PostProcess(ctx))

    case ReadyToChunk(ctx) =>
      val newCtx = postProcess(ctx)
      unstashAll()
      context.become(onChunk(newCtx) orElse onPostProcess)

    case respStart: ChunkedResponseStart =>
      outboundForResponse(reqCtx.copy(response = NormalResponse(respStart)), ctx => ReadyToChunk(ctx))

    case data@Confirmed(ChunkedResponseStart(resp), ack) =>
      outboundForResponse(reqCtx.copy(response = NormalResponse(data, sender())), ctx => ReadyToChunk(ctx))

    case chunk: MessageChunk => stash()

    case chunkEnd: ChunkedMessageEnd => stash()

    case Confirmed(data, ack) => stash()

    case rch@RegisterChunkHandler(handler) =>
      val chunkHandler = context.actorOf(Props(classOf[ChunkHandler], handler, self, processor, reqCtx))
      client ! RegisterChunkHandler(chunkHandler)

    case Status.Failure(t) =>
      log.error(t, "Receive Status.Failure")
      outboundForResponse(onResponseError(reqCtx, t), ctx => PostProcess(ctx)) // make sure preOutbound gets invoked to pair with postInbound

    case t: Throwable =>
      log.error(t, "Receive Throwable")
      outboundForResponse(onResponseError(reqCtx, t), ctx => PostProcess(ctx))

  }

  //usually chunks will not go to postProcess but go to finalOutput directly.
  def onChunk(reqCtx: RequestContext): Receive = {

    case chunk: MessageChunk =>
      processChunk(reqCtx) {
        finalOutput(reqCtx.copy(response = NormalResponse(processResponseChunk(reqCtx, chunk))))
      }

    case chunkEnd: ChunkedMessageEnd =>
      processChunk(reqCtx) {
        finalOutput(reqCtx.copy(response = NormalResponse(processResponseChunkEnd(reqCtx, chunkEnd))))
      }

    case data@Confirmed(mc@(_: MessageChunk), ack) =>
      processChunk(reqCtx) {
        val newChunk = processResponseChunk(reqCtx, mc)
        finalOutput(reqCtx.copy(response = NormalResponse(Confirmed(newChunk, ack), sender())))
      }
    case AckInfo(rawAck, receiver) =>
      processChunk(reqCtx) {
        receiver tell(rawAck, self)
      }
  }

  private def postProcess(ctx: RequestContext): RequestContext = {
    val newCtx: RequestContext = try {
      postOutbound(ctx)
    } catch {
      case t: Throwable =>
        log.error(t, "Error in processing postProcess")
        onResponseError(ctx, t)
    }
    finalOutput(newCtx)
    newCtx
  }

  private def finalOutput(ctx: RequestContext) = {

    ctx.response match {
      case r: NormalResponse =>
        val response = r.responseMessage
        client ! response
        response match {
          case r@(_: HttpResponse | _: ChunkedMessageEnd) => context stop self
          case other =>
        }
      case r: ExceptionalResponse =>
        //TODO needs to check if chunk already start
        client ! r.response
        context stop self

      case other =>
        log.error("Unexpected response: " + other)
        client ! ExceptionalResponse.defaultErrorResponse
        context stop self
    }
  }
}

case class ReadyToChunk(ctx: RequestContext)

case class PostProcess(ctx: RequestContext)

private class ChunkHandler(realHandler: ActorRef, caller: ActorRef, processor: Processor, reqCtx: RequestContext) extends Actor {

  import processor._

  def receive: Actor.Receive = {
    case chunk: MessageChunk => realHandler tell(processRequestChunk(reqCtx, chunk), caller)

    case chunkEnd: ChunkedMessageEnd => realHandler tell(processRequestChunkEnd(reqCtx, chunkEnd), caller)

    case other => realHandler tell(other, caller)

  }
}<|MERGE_RESOLUTION|>--- conflicted
+++ resolved
@@ -23,12 +23,6 @@
 
 import scala.util.{Failure, Success}
 
-<<<<<<< HEAD
-/**
- * Created by jiamzhang on 2015/3/3.
- */
-=======
->>>>>>> 6c645783
 //TODO use FSM ??
 class PipelineProcessorActor(target: ActorRef, client: ActorRef, processor: Processor) extends Actor with ActorLogging with Stash {
 
