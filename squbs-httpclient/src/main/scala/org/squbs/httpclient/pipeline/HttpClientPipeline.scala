/*
 *  Copyright 2015 PayPal
 *
 *  Licensed under the Apache License, Version 2.0 (the "License");
 *  you may not use this file except in compliance with the License.
 *  You may obtain a copy of the License at
 *
 *  http://www.apache.org/licenses/LICENSE-2.0
 *
 *  Unless required by applicable law or agreed to in writing, software
 *  distributed under the License is distributed on an "AS IS" BASIS,
 *  WITHOUT WARRANTIES OR CONDITIONS OF ANY KIND, either express or implied.
 *  See the License for the specific language governing permissions and
 *  limitations under the License.
 */

package org.squbs.httpclient.pipeline

import java.util.concurrent.TimeUnit
import javax.net.ssl.SSLContext

import akka.actor._
import akka.util.Timeout
import com.typesafe.scalalogging.LazyLogging
import org.squbs.httpclient.{Status, _}
import org.squbs.httpclient.endpoint.Endpoint
import org.squbs.httpclient.pipeline.impl.RequestUpdateHeadersHandler
import org.squbs.pipeline._
import spray.can.Http
import spray.http.{HttpRequest, HttpResponse}
import spray.httpx.unmarshalling._
import spray.httpx.{PipelineException, UnsuccessfulResponseException}
import spray.io.ClientSSLEngineProvider

import scala.concurrent.Future
import scala.language.implicitConversions
import scala.util.Try

object HttpClientUnmarshal{

  implicit class HttpResponseUnmarshal(val response: HttpResponse) extends AnyVal {

    def unmarshalTo[T: FromResponseUnmarshaller]: Try[T] = {
      Try{
        if (response.status.isSuccess && response.status.allowsEntity && response.entity.nonEmpty)
          response.as[T] match {
            case Right(value) ⇒ value
            case Left(error) ⇒
              throw new PipelineException(error.toString, cause = new UnsuccessfulResponseException(response))
          }
        else throw new UnsuccessfulResponseException(response)
      }
    }
  }
}

trait PipelineManager extends LazyLogging {

  val httpClientLogger = logger

  def hostConnectorSetup(client: HttpClientState, reqSettings: Option[RequestSettings])(implicit system: ActorSystem) = {
    implicit def sslContext: SSLContext = {
      client.endpoint.config.settings.sslContext match {
        case Some(context) => context
        case None          => SSLContext.getDefault
      }
    }

    implicit val myClientEngineProvider = ClientSSLEngineProvider { engine =>
      engine
    }

    import client.endpoint.config.settings.hostSettings.connectionSettings
    val defaultTimeout = Configuration.defaultRequestSettings(client.endpoint.config, client.config).timeout
    val clientConnectionSettings = reqSettings match {
      case None =>
        defaultTimeout match {
          case Some(timeout) => connectionSettings.copy(requestTimeout = timeout.duration)
          case None => connectionSettings
        }
      case Some(settings) =>
        val timeout = if (settings.timeout.isDefined) settings.timeout else defaultTimeout
        timeout match {
          case Some(t) => connectionSettings.copy(requestTimeout = t.duration)
          case None => connectionSettings
        }
    }
    import client.endpoint._
    val hostSettings = config.settings.hostSettings.copy(connectionSettings = clientConnectionSettings)
    Http.HostConnectorSetup(host, port, isSecure, settings = Some(hostSettings),
      connectionType = client.endpoint.config.settings.connectionType)
  }

  def invokeToHttpResponseWithoutSetup(client: HttpClientState, reqSettings: Option[RequestSettings], actorRef: ActorRef)
                                      (implicit actorFactory: ActorRefFactory): Try[(HttpRequest => Future[HttpResponse])] = {
    import actorFactory.dispatcher
    val pipelineSetting = client.endpoint.config.pipeline.getOrElse(PipelineSetting.default)
    val pipeConfig = pipelineSetting.pipelineConfig
<<<<<<< HEAD
    implicit val timeout: Timeout =
      Timeout(client.endpoint.config.settings.hostSettings.connectionSettings.connectingTimeout.toMillis, TimeUnit.MILLISECONDS)
=======
    implicit val timeout: Timeout = // TODO: See whether we can honor the request setigns timeout.
      client.endpoint.config.settings.hostSettings.connectionSettings.connectingTimeout.toMillis
>>>>>>> 3ccec2d5
    val pipeline = spray.client.pipelining.sendReceive(actorRef)
    val headers = reqSettings.toList flatMap (setting => setting.headers)
    val updatedPipeConfig = if (headers.nonEmpty) {
      val requestPipelines = pipeConfig.reqPipe :+ new RequestUpdateHeadersHandler(headers)
      pipeConfig.copy(reqPipe = requestPipelines)
    } else pipeConfig

    val processor = pipelineSetting.factory.create(updatedPipeConfig, pipelineSetting.setting)(actorFactory)


    Try {
      client.status match {
        case Status.DOWN =>
          throw HttpClientMarkDownException(client.name, client.env)
        case _ =>
          req: HttpRequest =>
            processor match {
              case None => pipeline(req)
              case Some(proc) =>
                  val executor = new PipelineExecutor(pipeline, proc)
                  executor.execute(RequestContext(req) +> ("HttpClient.name" -> client.name, "HttpClient.Endpoint" -> client.endpoint))
//                val pipelineTarget : PipelineTarget = (req, caller) => pipeline(req.asInstanceOf[HttpRequest]) pipeTo caller
//                val pipeProxy = system.actorOf(Props(classOf[PipelineProcessorActor], pipelineTarget, proc))
//                (pipeProxy ? (RequestContext(req) +> ("HttpClient.name" -> client.name, "HttpClient.Endpoint" -> client.endpoint))).mapTo[HttpResponse]
            }
      }
    }
  }

  implicit def endpointToUri(endpoint: Endpoint): String = {
    val uri = endpoint.uri
    val host = uri.authority.host.toString
    val port = if (uri.effectivePort == 0) 80 else uri.effectivePort
    val isSecure = uri.scheme.toLowerCase.equals("https")
    (isSecure, port) match {
      case (true, 443) => s"https://$host"
      case (true, _)   => s"https://$host:$port"
      case (false, 80) => s"http://$host"
      case (false, _)  => s"http://$host:$port"
    }
  }
}<|MERGE_RESOLUTION|>--- conflicted
+++ resolved
@@ -96,13 +96,8 @@
     import actorFactory.dispatcher
     val pipelineSetting = client.endpoint.config.pipeline.getOrElse(PipelineSetting.default)
     val pipeConfig = pipelineSetting.pipelineConfig
-<<<<<<< HEAD
-    implicit val timeout: Timeout =
+    implicit val timeout: Timeout = // TODO: See whether we can honor the request setigns timeout.
       Timeout(client.endpoint.config.settings.hostSettings.connectionSettings.connectingTimeout.toMillis, TimeUnit.MILLISECONDS)
-=======
-    implicit val timeout: Timeout = // TODO: See whether we can honor the request setigns timeout.
-      client.endpoint.config.settings.hostSettings.connectionSettings.connectingTimeout.toMillis
->>>>>>> 3ccec2d5
     val pipeline = spray.client.pipelining.sendReceive(actorRef)
     val headers = reqSettings.toList flatMap (setting => setting.headers)
     val updatedPipeConfig = if (headers.nonEmpty) {
