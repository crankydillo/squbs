--- conflicted
+++ resolved
@@ -1,14 +1,9 @@
 package org.squbs.cluster
 
-<<<<<<< HEAD
-import akka.actor.{Actor, Address, AddressFromURIString}
-import com.typesafe.scalalogging.LazyLogging
-=======
 import java.util.concurrent.atomic.AtomicBoolean
 
 import akka.actor.{Actor, Address, AddressFromURIString}
-import com.typesafe.scalalogging.slf4j.Logging
->>>>>>> 2f617b01
+import com.typesafe.scalalogging.LazyLogging
 import org.apache.curator.framework.api.CuratorWatcher
 import org.apache.curator.framework.recipes.leader.LeaderLatch
 import org.apache.zookeeper.Watcher.Event.EventType
@@ -36,15 +31,9 @@
   import zkCluster._
   
   private[this] implicit val log = logger
-<<<<<<< HEAD
-  private[this] var zkLeaderLatch: LeaderLatch = new LeaderLatch(zkClientWithNs, "/leadership")
-  private[this] var stopped = false
-
-=======
   private[this] var zkLeaderLatch: LeaderLatch = null
   private[this] val stopped = new AtomicBoolean(false)
   
->>>>>>> 2f617b01
   def initialize = {
     //watch over leader changes
     val leader = zkClientWithNs.getData.usingWatcher(new CuratorWatcher {
@@ -61,6 +50,7 @@
         }
       }
     }).forPath("/leader")
+
     //watch over my self
     val me = guarantee(s"/members/${keyToPath(zkAddress.toString)}", Some(Array[Byte]()), CreateMode.EPHEMERAL)
     // Watch and recreate member node because it's possible for ephemeral node to be deleted while session is
@@ -80,6 +70,7 @@
         }
       }
     }).forPath(me)
+
     //watch over members changes
     lazy val members = zkClientWithNs.getChildren.usingWatcher(new CuratorWatcher {
       override def process(event: WatchedEvent): Unit = {
@@ -93,34 +84,22 @@
         }
       }
     }).forPath("/members")
+
     def refresh(members: Seq[String]) = {
       // tell the zkClusterActor to update the memory snapshot
       zkClusterActor ! ZkMembersChanged(members.map(m => AddressFromURIString(pathToKey(m))).toSet)
       // member changed, try to acquire the leadership
       self ! ZkAcquireLeadership
     }
+
     refresh(members)
     if (leader != null) zkClusterActor ! ZkLeaderElected(leader)
   }
-<<<<<<< HEAD
-
-  override def preStart = {
-    //enroll in the leadership competition
-    zkLeaderLatch.start
-    initialize
-  }
-
-  override def postStop = {
-    //stop the leader latch to quit the competition
-    stopped = true
-    zkLeaderLatch.close
-=======
   
   override def postStop = {
     //stop the leader latch to quit the competition
     stopped set true
     if (zkLeaderLatch != null) zkLeaderLatch.close
->>>>>>> 2f617b01
   }
   
   def receive: Actor.Receive = {
