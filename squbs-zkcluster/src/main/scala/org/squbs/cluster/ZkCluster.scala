/*
 *  Copyright 2015 PayPal
 *
 *  Licensed under the Apache License, Version 2.0 (the "License");
 *  you may not use this file except in compliance with the License.
 *  You may obtain a copy of the License at
 *
 *  http://www.apache.org/licenses/LICENSE-2.0
 *
 *  Unless required by applicable law or agreed to in writing, software
 *  distributed under the License is distributed on an "AS IS" BASIS,
 *  WITHOUT WARRANTIES OR CONDITIONS OF ANY KIND, either express or implied.
 *  See the License for the specific language governing permissions and
 *  limitations under the License.
 */

package org.squbs.cluster

import java.io.ByteArrayInputStream
import java.net.InetAddress
import java.util.Properties
import java.util.concurrent.ConcurrentLinkedQueue
import java.util.concurrent.atomic.{AtomicBoolean, AtomicReference}

import akka.actor._
import com.typesafe.config.ConfigFactory
import com.typesafe.scalalogging.LazyLogging
import org.apache.curator.RetryPolicy
import org.apache.curator.framework.api.CuratorWatcher
import org.apache.curator.framework.state.{ConnectionState, ConnectionStateListener}
import org.apache.curator.framework.{CuratorFramework, CuratorFrameworkFactory}
import org.apache.curator.retry.ExponentialBackoffRetry
import org.apache.zookeeper.server.quorum.flexible.QuorumMaj
import org.apache.zookeeper.{CreateMode, WatchedEvent}
import org.squbs.cluster.rebalance.{DataCenterAwareRebalanceLogic, RebalanceLogic}

import scala.collection.JavaConversions._
import scala.language.implicitConversions
import scala.util.Try

case class ZkCluster(zkAddress: Address,
                     initConnStr: String,
                     zkNamespace: String,
                     segmentationLogic: SegmentationLogic,
                     retryPolicy: RetryPolicy,
                     rebalanceLogic: RebalanceLogic)
                    (implicit system: ActorSystem) extends Extension with LazyLogging {

  //all interactions with the zk cluster extension should be through the zkClusterActor below
  lazy val zkClusterActor = system.actorOf(Props[ZkClusterActor], "zkCluster")
  val remoteGuardian = system.actorOf(Props[RemoteGuardian], "remoteGuardian")

  private[this] implicit val log = logger
  private[this] val curatorFwk = new AtomicReference[CuratorFramework]()
  private[this] val connectString = new AtomicReference[String](initConnStr)
  private[this] val stopped = new AtomicBoolean(false)
  private[this] val shutdownListeners = new ConcurrentLinkedQueue[(CuratorFramework => Unit)]()

  private[this] val connectionStateListener: ConnectionStateListener = new ConnectionStateListener {
    override def stateChanged(client: CuratorFramework, newState: ConnectionState): Unit = {
      newState match {
        case ConnectionState.LOST if !stopped.get =>
          logger.error("[zkCluster] connection lost!")
          system.eventStream.publish(ZkLost)
          initialize()
        case ConnectionState.CONNECTED if !stopped.get =>
          logger.info("[zkCluster] connected send out the notification")
          system.eventStream.publish(ZkConnected)
          znodesSetup()(curatorFwkWithNs())
          zkClusterActor ! ZkClientUpdated(curatorFwkWithNs())
        case ConnectionState.SUSPENDED if !stopped.get =>
          logger.info("[zkCluster] connection suspended suspended")
          system.eventStream.publish(ZkSuspended)
        case ConnectionState.RECONNECTED if !stopped.get =>
          logger.info("[zkCluster] reconnected")
          system.eventStream.publish(ZkReconnected)
<<<<<<< HEAD
=======
          zkClusterActor ! ZkClientUpdated(zkClientWithNs)
>>>>>>> c1e6c76b
        case otherState =>
          logger.warn(s"[zkCluster] connection state changed $otherState. What shall I do?")
      }
    }
  }

<<<<<<< HEAD
  private[this] def znodesSetup()(implicit curatorFwk: CuratorFramework) = {
    //make sure /leader, /members, /segments znodes are available
=======
  //all interactions with the zk cluster extension should be through the zkClusterActor below
  lazy val zkClusterActor = system.actorOf(Props[ZkClusterActor], "zkCluster")

  val remoteGuardian = system.actorOf(Props[RemoteGuardian], "remoteGuardian")

  private[this] def initialize() = {
    //make sure /leader, /members, /segments zNodes are available
>>>>>>> c1e6c76b
    guarantee("/leader", Some(Array[Byte]()), CreateMode.PERSISTENT)
    guarantee("/members", Some(Array[Byte]()), CreateMode.PERSISTENT)
    guarantee("/segments", Some(Array[Byte]()), CreateMode.PERSISTENT)
    val segmentsSize = curatorFwk.getChildren.forPath("/segments").size()
    if (segmentsSize != segmentationLogic.segmentsSize) {
      0.until(segmentationLogic.segmentsSize).foreach(s => {
        guarantee(s"/segments/segment-$s", Some(Array[Byte]()), CreateMode.PERSISTENT)
      })
    }
  }

<<<<<<< HEAD
  initialize()

  private def initialize() = synchronized {
    val client = CuratorFrameworkFactory.newClient(connectString.get(), retryPolicy)
    client.getConnectionStateListenable.addListener(connectionStateListener)
    client.start()
    client.blockUntilConnected()
    curatorFwk set client
    updateConnectString(configWatcher)
  }

  private lazy val configWatcher = new CuratorWatcher {
    override def process(event: WatchedEvent): Unit = updateConnectString(this)
  }

  private def updateConnectString(watcher: CuratorWatcher) = Try {
    val connStr: String = curatorFwk.get().getConfig.usingWatcher(watcher).forEnsemble()
    if (Option(connStr).nonEmpty && connStr.nonEmpty && connectString.get() != connStr) {
      connectString set connStr
      system.eventStream.publish(ZkConfigChanged(connStr))
      logger.warn("[ZkCluster] detected Zookeeper cluster config change {}", connStr)
    }
  } recover {
    case e: Throwable => logger.error(e.getMessage)
  }

  private implicit def bytesToConnectString(bytes: Array[Byte]): String = {
    val properties = new Properties
    properties.load(new ByteArrayInputStream(bytes))
    val newConfig = new QuorumMaj(properties)
    newConfig.getAllMembers.values() map { server =>
      server.addr.getAddress.getHostAddress + ":" + server.clientAddr.getPort
    } mkString ","
  }

  //this is the zk client that we'll use, using the namespace reserved throughout
  // The reference to CuratorFramework should not be accessible from outside.
  // The way to get the updated reference is to subscribe to ZkClientUpdateEvent
  @deprecated("This method should not be accessible to outside.", "0.9.0")
  def zkClientWithNs: CuratorFramework = curatorFwkWithNs()

  private[cluster] def curatorFwkWithNs() = synchronized {
    Try {
      curatorFwk.get().usingNamespace(zkNamespace)
    } getOrElse {
      curatorFwk.get().close()
      initialize()
      curatorFwk.get().usingNamespace(zkNamespace)
    }
  }
  
  def addShutdownListener(listener: CuratorFramework => Unit): Unit = shutdownListeners offer listener
  
=======
  def addShutdownListener(listener: () => Unit) = shutdownListeners = listener :: shutdownListeners

>>>>>>> c1e6c76b
  private[cluster] def close() = {
    stopped set true
    val client = curatorFwk.get()
    client.getConnectionStateListenable.removeListener(connectionStateListener)
    shutdownListeners foreach (_(curatorFwkWithNs()))
    client.close()
  }
}

object ZkCluster extends ExtensionId[ZkCluster] with ExtensionIdProvider with LazyLogging {

  override def lookup(): ExtensionId[_ <: Extension] = ZkCluster

  val fallbackConfig = ConfigFactory.parseString(
    """
      |zkCluster {
      |  segments = 128
      |  spareLeader = false
      |}
    """.stripMargin
  )

  val DEFAULT_REMOTE_PORT = 8086
  val DEFAULT_MAX_RETRIES = 3
  val DEFAULT_BASE_SLEEP_TIME_MS = 1000

  override def createExtension(system: ExtendedActorSystem): ZkCluster = {
    val configuration = system.settings.config withFallback fallbackConfig
    val initConnStr = configuration.getString("zkCluster.connectionString")
    val zkNamespace = configuration.getString("zkCluster.namespace")
    val zkSegments = configuration.getInt("zkCluster.segments")
    val zkSpareLeader = configuration.getBoolean("zkCluster.spareLeader")
    val zkAddress = external(system)
    logger.info("[zkcluster] connection to:{} and namespace:{} with segments:{} using address:{}",
      initConnStr, zkNamespace, zkSegments.toString, zkAddress)
    new ZkCluster(
      zkAddress,
      initConnStr,
      zkNamespace,
      DefaultSegmentationLogic(zkSegments),
      new ExponentialBackoffRetry(DEFAULT_BASE_SLEEP_TIME_MS, DEFAULT_MAX_RETRIES),
      DataCenterAwareRebalanceLogic(spareLeader = zkSpareLeader)
    )(system)
  }
  private[cluster] def external(system:ExtendedActorSystem):Address =
    Address("akka.tcp", system.name, InetAddress.getLocalHost.getHostAddress, system.provider.getDefaultAddress.port.getOrElse(DEFAULT_REMOTE_PORT))
}<|MERGE_RESOLUTION|>--- conflicted
+++ resolved
@@ -74,28 +74,14 @@
         case ConnectionState.RECONNECTED if !stopped.get =>
           logger.info("[zkCluster] reconnected")
           system.eventStream.publish(ZkReconnected)
-<<<<<<< HEAD
-=======
-          zkClusterActor ! ZkClientUpdated(zkClientWithNs)
->>>>>>> c1e6c76b
         case otherState =>
           logger.warn(s"[zkCluster] connection state changed $otherState. What shall I do?")
       }
     }
   }
 
-<<<<<<< HEAD
   private[this] def znodesSetup()(implicit curatorFwk: CuratorFramework) = {
     //make sure /leader, /members, /segments znodes are available
-=======
-  //all interactions with the zk cluster extension should be through the zkClusterActor below
-  lazy val zkClusterActor = system.actorOf(Props[ZkClusterActor], "zkCluster")
-
-  val remoteGuardian = system.actorOf(Props[RemoteGuardian], "remoteGuardian")
-
-  private[this] def initialize() = {
-    //make sure /leader, /members, /segments zNodes are available
->>>>>>> c1e6c76b
     guarantee("/leader", Some(Array[Byte]()), CreateMode.PERSISTENT)
     guarantee("/members", Some(Array[Byte]()), CreateMode.PERSISTENT)
     guarantee("/segments", Some(Array[Byte]()), CreateMode.PERSISTENT)
@@ -107,7 +93,6 @@
     }
   }
 
-<<<<<<< HEAD
   initialize()
 
   private def initialize() = synchronized {
@@ -158,13 +143,9 @@
       curatorFwk.get().usingNamespace(zkNamespace)
     }
   }
-  
+
   def addShutdownListener(listener: CuratorFramework => Unit): Unit = shutdownListeners offer listener
   
-=======
-  def addShutdownListener(listener: () => Unit) = shutdownListeners = listener :: shutdownListeners
-
->>>>>>> c1e6c76b
   private[cluster] def close() = {
     stopped set true
     val client = curatorFwk.get()
