--- conflicted
+++ resolved
@@ -46,21 +46,12 @@
 
   def shutdownCluster: Unit = {
     println("*********************************** Shutting Down the Cluster ***********************************")
-<<<<<<< HEAD
-    actorSystems foreach (_._2.shutdown)
-    var retries = 10
-    while (!(actorSystems forall (_._2.isTerminated)) && retries > 0) {Thread.sleep(1000); retries -= 1}
-    zkClusterExts foreach (_._2.close)
-    ZkCluster(system).zkClientWithNs.delete.guaranteed.deletingChildrenIfNeeded.forPath("")
-=======
     val exts = zkClusterExts
     val head = exts.head
     head._2.addShutdownListener(() => head._2.zkClientWithNs.delete.guaranteed.deletingChildrenIfNeeded.forPath(""))
     exts.tail.foreach(ext => killSystem(ext._1))
     killSystem(head._1)
->>>>>>> 2f617b01
     system.shutdown
-    println(s"${system.name} shutsdown")
   }
 
   implicit protected def int2SystemName(num: Int): String = s"member-$num"
@@ -69,15 +60,8 @@
     system.actorSelection(zkCluster.zkClusterActor.path.toStringWithAddress(zkCluster.zkAddress))
 
   def killSystem(sysName: String): Unit = {
-<<<<<<< HEAD
-    actorSystems(sysName).shutdown
-    var retries = 10
-    while (!actorSystems(sysName).isTerminated && retries > 0) {Thread.sleep(1000); retries -= 1}
-    zkClusterExts(sysName).close
-=======
     zkClusterExts(sysName).zkClusterActor ! PoisonPill
     expectMsgType[Terminated](timeout)
->>>>>>> 2f617b01
     actorSystems -= sysName
     println(s"system $sysName got killed")
   }
@@ -163,11 +147,7 @@
     s"""
       |zkCluster {
       |  connectionString = "phx5qa01c-fb23.stratus.phx.qa.ebay.com:8085,phx5qa01c-596c.stratus.phx.qa.ebay.com:8085,phx5qa01c-e59d.stratus.phx.qa.ebay.com:8085"
-<<<<<<< HEAD
       |  //connectionString = "127.0.0.1:2181"
-=======
-      |  //"127.0.0.1:2181"
->>>>>>> 2f617b01
       |  namespace = "zkclustersystest-$now"
       |  segments = 1
       |}
