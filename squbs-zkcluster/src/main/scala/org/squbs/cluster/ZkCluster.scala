--- conflicted
+++ resolved
@@ -42,20 +42,13 @@
   private[this] val stopped = new AtomicBoolean(false)
   private[this] var shutdownListeners = List.empty[() => Unit]
 
-  private[this] val connectionStateListener = new ConnectionStateListener {
+  zkClient.getConnectionStateListenable.addListener(new ConnectionStateListener {
     override def stateChanged(client: CuratorFramework, newState: ConnectionState): Unit = {
       newState match {
         case ConnectionState.LOST if !stopped.get =>
           logger.error("[zkCluster] connection lost!")
           system.eventStream.publish(ZkLost)
           zkClient = CuratorFrameworkFactory.newClient(zkConnectionString, retryPolicy)
-<<<<<<< HEAD
-          init
-        case ConnectionState.CONNECTED if !stopped.get =>
-          logger.info("[zkCluster] connected send out the notification")
-          system.eventStream.publish(ZkConnected)
-          znodesSetup
-=======
           zkClient.getConnectionStateListenable.addListener(this)
           zkClient.start()
           zkClient.blockUntilConnected()
@@ -63,7 +56,6 @@
           logger.info("[zkCluster] connected send out the notification")
           system.eventStream.publish(ZkConnected)
           initialize()
->>>>>>> 6c645783
           zkClusterActor ! ZkClientUpdated(zkClientWithNs)
         case ConnectionState.SUSPENDED if !stopped.get =>
           logger.info("[zkCluster] connection suspended suspended")
@@ -72,50 +64,25 @@
           logger.info("[zkCluster] reconnected")
           system.eventStream.publish(ZkReconnected)
           zkClusterActor ! ZkClientUpdated(zkClientWithNs)
-        case otherState =>
+        case otherState => 
           logger.warn(s"[zkCluster] connection state changed $otherState. What shall I do?")
       }
     }
-  }
+  })
 
-  def init: Unit = synchronized {
-    zkClient.getConnectionStateListenable.addListener(connectionStateListener)
-    zkClient.start
-    zkClient.blockUntilConnected
-  }
-
-<<<<<<< HEAD
-  init
-=======
   zkClient.start()
   zkClient.blockUntilConnected()
->>>>>>> 6c645783
 
   //this is the zk client that we'll use, using the namespace reserved throughout
-  implicit def zkClientWithNs = synchronized {
-    try {
-      zkClient.usingNamespace(zkNamespace)
-    } catch {
-      case e: IllegalStateException =>
-        zkClient.close
-        zkClient = CuratorFrameworkFactory.newClient(zkConnectionString, retryPolicy)
-        init
-        zkClient.usingNamespace(zkNamespace)
-    }
-  }
+  implicit def zkClientWithNs = zkClient.usingNamespace(zkNamespace)
 
   //all interactions with the zk cluster extension should be through the zkClusterActor below
   lazy val zkClusterActor = system.actorOf(Props[ZkClusterActor], "zkCluster")
   
   val remoteGuardian = system.actorOf(Props[RemoteGuardian], "remoteGuardian")
   
-<<<<<<< HEAD
-  private[this] def znodesSetup = {
-    //make sure /leader, /members, /segments znodes are available
-=======
   private[this] def initialize() = {
     //make sure /leader, /members, /segments zNodes are available
->>>>>>> 6c645783
     guarantee("/leader", Some(Array[Byte]()), CreateMode.PERSISTENT)
     guarantee("/members", Some(Array[Byte]()), CreateMode.PERSISTENT)
     guarantee("/segments", Some(Array[Byte]()), CreateMode.PERSISTENT)
@@ -131,7 +98,6 @@
   
   private[cluster] def close() = {
     stopped set true
-    zkClient.getConnectionStateListenable.removeListener(connectionStateListener)
     shutdownListeners foreach (_())
     zkClient.close()
   }
