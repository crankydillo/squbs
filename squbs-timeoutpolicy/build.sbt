import de.johoop.findbugs4sbt.FindBugs._
import Versions._

name := "squbs-timeoutpolicy"

libraryDependencies ++= Seq(
<<<<<<< HEAD
  "com.typesafe.akka"         %% "akka-slf4j"           % akkaV,
  "com.typesafe.akka"         %% "akka-agent"           % akkaV,
  "org.slf4j"                 %  "slf4j-api"            % "1.7.5",
  "org.scalatest"             %% "scalatest"            % "2.2.1" % "test->*",
  "org.apache.commons"        %  "commons-math3"         % "3.3"   % "test->*"
=======
  "com.typesafe.akka"          %% "akka-agent"          % akkaV,
  "com.typesafe.scala-logging" %% "scala-logging"       % "3.1.0",
  "org.scalatest"              %% "scalatest"           % "2.2.1" % "test->*",
  "org.apache.commons"         %  "commons-math3"       % "3.3"   % "test->*"
>>>>>>> 6c645783
)

findbugsSettings

// findbugsExcludeFilters := Some(scala.xml.XML.loadFile (baseDirectory.value / "findbugsExclude.xml"))

org.scalastyle.sbt.ScalastylePlugin.Settings

// (testOptions in Test) += Tests.Argument(TestFrameworks.ScalaTest, "-h", "report/squbs-pattern")

instrumentSettings<|MERGE_RESOLUTION|>--- conflicted
+++ resolved
@@ -4,18 +4,10 @@
 name := "squbs-timeoutpolicy"
 
 libraryDependencies ++= Seq(
-<<<<<<< HEAD
-  "com.typesafe.akka"         %% "akka-slf4j"           % akkaV,
-  "com.typesafe.akka"         %% "akka-agent"           % akkaV,
-  "org.slf4j"                 %  "slf4j-api"            % "1.7.5",
-  "org.scalatest"             %% "scalatest"            % "2.2.1" % "test->*",
-  "org.apache.commons"        %  "commons-math3"         % "3.3"   % "test->*"
-=======
   "com.typesafe.akka"          %% "akka-agent"          % akkaV,
   "com.typesafe.scala-logging" %% "scala-logging"       % "3.1.0",
   "org.scalatest"              %% "scalatest"           % "2.2.1" % "test->*",
   "org.apache.commons"         %  "commons-math3"       % "3.3"   % "test->*"
->>>>>>> 6c645783
 )
 
 findbugsSettings
