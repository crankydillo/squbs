/*
<<<<<<< HEAD
 * Licensed to Typesafe under one or more contributor license agreements.
 * See the AUTHORS file distributed with this work for
 * additional information regarding copyright ownership.
 * This file is licensed to you under the Apache License, Version 2.0 (the
 * "License"); you may not use this file except in compliance
 * with the License.  You may obtain a copy of the License at
 *
 * http://www.apache.org/licenses/LICENSE-2.0
 *
 * Unless required by applicable law or agreed to in writing,
 * software distributed under the License is distributed on an
 * "AS IS" BASIS, WITHOUT WARRANTIES OR CONDITIONS OF ANY
 * KIND, either express or implied.  See the License for the
 * specific language governing permissions and limitations
 * under the License.
 */
package org.squbs

=======
* Licensed to Typesafe under one or more contributor license agreements.
* See the AUTHORS file distributed with this work for
* additional information regarding copyright ownership.
* This file is licensed to you under the Apache License, Version 2.0 (the
* "License"); you may not use this file except in compliance
* with the License. You may obtain a copy of the License at
*
* http://www.apache.org/licenses/LICENSE-2.0
*
* Unless required by applicable law or agreed to in writing,
* software distributed under the License is distributed on an
* "AS IS" BASIS, WITHOUT WARRANTIES OR CONDITIONS OF ANY
* KIND, either express or implied. See the License for the
* specific language governing permissions and limitations
* under the License.
*/
package org.squbs
>>>>>>> 2f617b01
import java.net.{InetAddress, URLDecoder, URLEncoder}
import java.nio.ByteBuffer
import java.nio.charset.Charset

import akka.actor.{Address, AddressFromURIString}
import akka.util.ByteString
<<<<<<< HEAD
import com.typesafe.scalalogging.Logger
=======
import com.typesafe.scalalogging.slf4j.Logger
>>>>>>> 2f617b01
import org.apache.curator.framework.CuratorFramework
import org.apache.zookeeper.CreateMode
import org.apache.zookeeper.KeeperException.{NoNodeException, NodeExistsException}

import scala.annotation.tailrec
<<<<<<< HEAD

package object cluster {

=======
package object cluster {
>>>>>>> 2f617b01
  trait RebalanceLogic {
    val spareLeader:Boolean
    /**
     * @return partitionsToMembers compensated when size in service is short compared with what's required
     */
    def compensate(partitionsToMembers:Map[ByteString, Set[Address]], members:Seq[Address], size:(ByteString => Int)):Map[ByteString, Set[Address]] = {
      partitionsToMembers.map(assign => {
        val partitionKey = assign._1
        val servants = assign._2.filter(members.contains(_))
        val partitionSize = size(partitionKey)
        servants.size match {
          case size if size < partitionSize => //shortage, must be compensated
            partitionKey -> (servants ++ members.filterNot(servants.contains(_)).take(partitionSize - servants.size))
          case size if size > partitionSize => //overflow, reduce the servants
            partitionKey -> servants.take(partitionSize)
          case _ =>
            assign
        }
      })
    }
    /**
     * @return partitionsToMembers rebalanced
     */
    def rebalance(partitionsToMembers:Map[ByteString, Set[Address]], members:Set[Address]):Map[ByteString, Set[Address]] = {
      val utilization = partitionsToMembers.foldLeft(Map.empty[Address, Seq[ByteString]]){(memoize, assign) =>
        assign._2.foldLeft(memoize){(memoize, member) =>
          memoize.updated(member, memoize.getOrElse(member, Seq.empty) :+ assign._1)
        }
      }
      val ordered = members.toSeq.sortWith((one, two) => utilization.getOrElse(one, Seq.empty).size < utilization.getOrElse(two, Seq.empty).size)
      @tailrec def rebalanceRecursively(partitionsToMembers:Map[ByteString, Set[Address]],
                                        utilization:Map[Address, Seq[ByteString]],
                                        ordered:Seq[Address]):Map[ByteString, Set[Address]] = {
        val overflows = utilization.getOrElse(ordered.last, Seq.empty)
        val underflow = utilization.getOrElse(ordered.head, Seq.empty)
        if (overflows.size - underflow.size > 1) {
          val move = overflows.head
          val updatedUtil = utilization.updated(ordered.last, overflows.tail).updated(ordered.head, underflow :+ move)
          var headOrdered = ordered.tail.takeWhile(next => updatedUtil.getOrElse(ordered.head, Seq.empty).size < updatedUtil.getOrElse(next, Seq.empty).size)
          headOrdered = (headOrdered :+ ordered.head) ++ ordered.tail.drop(headOrdered.size)
          var rearOrdered = headOrdered.takeWhile(next => updatedUtil.getOrElse(headOrdered.last, Seq.empty).size > updatedUtil.getOrElse(next, Seq.empty).size)
          rearOrdered = (rearOrdered :+ headOrdered.last) ++ headOrdered.drop(rearOrdered.size).dropRight(1)/*drop the headOrdered.last*/
          rebalanceRecursively(partitionsToMembers.updated(move, partitionsToMembers.getOrElse(move, Set.empty) + ordered.head - ordered.last), updatedUtil, rearOrdered)
        }
        else
          partitionsToMembers
      }
      rebalanceRecursively(partitionsToMembers, utilization, ordered)
    }
  }
  class DefaultRebalanceLogic(val spareLeader:Boolean) extends RebalanceLogic
  object DefaultRebalanceLogic {
    def apply(spareLeader:Boolean) = new DefaultRebalanceLogic(spareLeader)
  }
  trait SegmentationLogic {
    val segmentsSize:Int
    def segmentation(partitionKey:ByteString) = s"segment-${Math.abs(partitionKey.hashCode) % segmentsSize}"
    def partitionZkPath(partitionKey:ByteString) = s"/segments/${segmentation(partitionKey)}/${keyToPath(partitionKey)}"
    def sizeOfParZkPath(partitionKey:ByteString) = s"${partitionZkPath(partitionKey)}/$$size"
<<<<<<< HEAD
    
=======
>>>>>>> 2f617b01
    def servantsOfParZkPath(partitionKey:ByteString) = s"${partitionZkPath(partitionKey)}/servants"
  }
  case class DefaultSegmentationLogic(segmentsSize:Int) extends SegmentationLogic
  def guarantee(path:String, data:Option[Array[Byte]], mode:CreateMode = CreateMode.EPHEMERAL)(implicit zkClient:CuratorFramework, logger:Logger):String = {
    try{
      data match {
        case None => zkClient.create.withMode(mode).forPath(path)
        case Some(bytes) => zkClient.create.withMode(mode).forPath(path, bytes)
      }
    }
    catch{
      case e: NodeExistsException => {
        if(data.nonEmpty && data.get.length > 0){
          zkClient.setData.forPath(path, data.get)
        }
        path
      }
      case e: Throwable => {
        logger.info("leader znode creation failed due to %s\n", e)
        path
      }
    }
  }
  def safelyDiscard(path:String, recursive:Boolean = true)(implicit zkClient:CuratorFramework):String = {
    import scala.collection.JavaConversions._
    try{
      if(recursive)
        zkClient.getChildren.forPath(path).foreach(child => safelyDiscard(s"$path/$child", recursive))
      zkClient.delete.forPath(path)
      path
    }
    catch{
      case e: NoNodeException =>
        path
      case e: Throwable =>
        path
    }
  }
<<<<<<< HEAD

//  private[cluster] def orderByAge(partitionKey:ByteString, members:Set[Address])(implicit zkClient:CuratorFramework, zkSegmentationLogic:SegmentationLogic):Seq[Address] = {
//
//    if(members.isEmpty)
//      Seq.empty[Address]
//    else {
//      val zkPath = zkSegmentationLogic.partitionZkPath(partitionKey)
//      val servants:Seq[String] = try{
//        zkClient.getChildren.forPath(zkPath)
//      }
//      catch {
//        case e:Exception => Seq.empty[String]
//      }
//
//      val ages:Map[Address, Long] = servants.filterNot(_ == "$size").map(child => try{
//          AddressFromURIString.parse(pathToKey(child)) -> zkClient.checkExists.forPath(s"$zkPath/$child").getCtime
//        }
//        catch{
//          case e:Exception =>
//            AddressFromURIString.parse(pathToKey(child)) -> -1L
//        }).filterNot(_._2 == -1L).toMap
//      //this is to ensure that the partitions query result will always give members in the order of oldest to youngest
//      //this should make data sync easier, the newly onboard member should always consult with the 1st member in the query result to sync with.
//      members.toSeq.sortBy(ages.getOrElse(_, 0L))
//    }
//    members.toSeq
//  }

=======
  // private[cluster] def orderByAge(partitionKey:ByteString, members:Set[Address])(implicit zkClient:CuratorFramework, zkSegmentationLogic:SegmentationLogic):Seq[Address] = {
  //
  // if(members.isEmpty)
  // Seq.empty[Address]
  // else {
  // val zkPath = zkSegmentationLogic.partitionZkPath(partitionKey)
  // val servants:Seq[String] = try{
  // zkClient.getChildren.forPath(zkPath)
  // }
  // catch {
  // case e:Exception => Seq.empty[String]
  // }
  //
  // val ages:Map[Address, Long] = servants.filterNot(_ == "$size").map(child => try{
  // AddressFromURIString.parse(pathToKey(child)) -> zkClient.checkExists.forPath(s"$zkPath/$child").getCtime
  // }
  // catch{
  // case e:Exception =>
  // AddressFromURIString.parse(pathToKey(child)) -> -1L
  // }).filterNot(_._2 == -1L).toMap
  // //this is to ensure that the partitions query result will always give members in the order of oldest to youngest
  // //this should make data sync easier, the newly onboard member should always consult with the 1st member in the query result to sync with.
  // members.toSeq.sortBy(ages.getOrElse(_, 0L))
  // }
  // members.toSeq
  // }
>>>>>>> 2f617b01
  private[cluster] def myAddress = InetAddress.getLocalHost.getCanonicalHostName match {
    case "localhost" => ConfigUtil.ipv4
    case h:String => h
  }
  def keyToPath(name:String):String = URLEncoder.encode(name, "utf-8")
  def pathToKey(name:String):String = URLDecoder.decode(name, "utf-8")
  private[cluster] val BYTES_OF_INT = Integer.SIZE / java.lang.Byte.SIZE
  implicit def intToBytes(integer:Int):Array[Byte] = {
    val buf = ByteBuffer.allocate(BYTES_OF_INT)
    buf.putInt(integer)
    buf.rewind
    buf.array()
  }
  val UTF_8 = Charset.forName("utf-8")
  implicit def bytesToInt(bytes:Array[Byte]) = ByteBuffer.wrap(bytes).getInt
  implicit def bytesToUtf8(bytes:Array[Byte]):String = new String(bytes, UTF_8)
  implicit def byteStringToUtf8(bs:ByteString):String = new String(bs.toArray, UTF_8)
  implicit def addressToBytes(address:Address):Array[Byte] = {
    address.toString.getBytes(UTF_8)
  }
  implicit def bytesToAddress(bytes:Array[Byte]):Option[Address] = {
    bytes match {
      case null => None
      case _ if bytes.length == 0 => None
      case _ => {
        val uri = new String(bytes, UTF_8)
        Some(AddressFromURIString(uri))
      }
    }
  }
  implicit def bytesToByteString(bytes:Array[Byte]):ByteString = {
    ByteString(bytes)
  }
<<<<<<< HEAD
  
=======
>>>>>>> 2f617b01
  implicit def bytesToAddressSet(bytes: Array[Byte]): Set[Address] = {
    try {
      new String(bytes, UTF_8).split("[,]").map(seg => AddressFromURIString(seg.trim)).toSet
    }catch {
      case t: Throwable => Set.empty
    }
  }
<<<<<<< HEAD
  
=======
>>>>>>> 2f617b01
  implicit def AddressSetToBytes(members: Set[Address]): Array[Byte] = {
    members.mkString(",").getBytes(UTF_8)
  }
}<|MERGE_RESOLUTION|>--- conflicted
+++ resolved
@@ -1,5 +1,4 @@
 /*
-<<<<<<< HEAD
  * Licensed to Typesafe under one or more contributor license agreements.
  * See the AUTHORS file distributed with this work for
  * additional information regarding copyright ownership.
@@ -18,48 +17,21 @@
  */
 package org.squbs
 
-=======
-* Licensed to Typesafe under one or more contributor license agreements.
-* See the AUTHORS file distributed with this work for
-* additional information regarding copyright ownership.
-* This file is licensed to you under the Apache License, Version 2.0 (the
-* "License"); you may not use this file except in compliance
-* with the License. You may obtain a copy of the License at
-*
-* http://www.apache.org/licenses/LICENSE-2.0
-*
-* Unless required by applicable law or agreed to in writing,
-* software distributed under the License is distributed on an
-* "AS IS" BASIS, WITHOUT WARRANTIES OR CONDITIONS OF ANY
-* KIND, either express or implied. See the License for the
-* specific language governing permissions and limitations
-* under the License.
-*/
-package org.squbs
->>>>>>> 2f617b01
 import java.net.{InetAddress, URLDecoder, URLEncoder}
 import java.nio.ByteBuffer
 import java.nio.charset.Charset
 
 import akka.actor.{Address, AddressFromURIString}
 import akka.util.ByteString
-<<<<<<< HEAD
 import com.typesafe.scalalogging.Logger
-=======
-import com.typesafe.scalalogging.slf4j.Logger
->>>>>>> 2f617b01
 import org.apache.curator.framework.CuratorFramework
 import org.apache.zookeeper.CreateMode
 import org.apache.zookeeper.KeeperException.{NoNodeException, NodeExistsException}
 
 import scala.annotation.tailrec
-<<<<<<< HEAD
 
 package object cluster {
 
-=======
-package object cluster {
->>>>>>> 2f617b01
   trait RebalanceLogic {
     val spareLeader:Boolean
     /**
@@ -80,6 +52,7 @@
         }
       })
     }
+
     /**
      * @return partitionsToMembers rebalanced
      */
@@ -110,22 +83,23 @@
       rebalanceRecursively(partitionsToMembers, utilization, ordered)
     }
   }
+
   class DefaultRebalanceLogic(val spareLeader:Boolean) extends RebalanceLogic
+
   object DefaultRebalanceLogic {
     def apply(spareLeader:Boolean) = new DefaultRebalanceLogic(spareLeader)
   }
+
   trait SegmentationLogic {
     val segmentsSize:Int
     def segmentation(partitionKey:ByteString) = s"segment-${Math.abs(partitionKey.hashCode) % segmentsSize}"
     def partitionZkPath(partitionKey:ByteString) = s"/segments/${segmentation(partitionKey)}/${keyToPath(partitionKey)}"
     def sizeOfParZkPath(partitionKey:ByteString) = s"${partitionZkPath(partitionKey)}/$$size"
-<<<<<<< HEAD
-    
-=======
->>>>>>> 2f617b01
     def servantsOfParZkPath(partitionKey:ByteString) = s"${partitionZkPath(partitionKey)}/servants"
   }
+
   case class DefaultSegmentationLogic(segmentsSize:Int) extends SegmentationLogic
+
   def guarantee(path:String, data:Option[Array[Byte]], mode:CreateMode = CreateMode.EPHEMERAL)(implicit zkClient:CuratorFramework, logger:Logger):String = {
     try{
       data match {
@@ -146,6 +120,7 @@
       }
     }
   }
+
   def safelyDiscard(path:String, recursive:Boolean = true)(implicit zkClient:CuratorFramework):String = {
     import scala.collection.JavaConversions._
     try{
@@ -161,7 +136,6 @@
         path
     }
   }
-<<<<<<< HEAD
 
 //  private[cluster] def orderByAge(partitionKey:ByteString, members:Set[Address])(implicit zkClient:CuratorFramework, zkSegmentationLogic:SegmentationLogic):Seq[Address] = {
 //
@@ -190,54 +164,36 @@
 //    members.toSeq
 //  }
 
-=======
-  // private[cluster] def orderByAge(partitionKey:ByteString, members:Set[Address])(implicit zkClient:CuratorFramework, zkSegmentationLogic:SegmentationLogic):Seq[Address] = {
-  //
-  // if(members.isEmpty)
-  // Seq.empty[Address]
-  // else {
-  // val zkPath = zkSegmentationLogic.partitionZkPath(partitionKey)
-  // val servants:Seq[String] = try{
-  // zkClient.getChildren.forPath(zkPath)
-  // }
-  // catch {
-  // case e:Exception => Seq.empty[String]
-  // }
-  //
-  // val ages:Map[Address, Long] = servants.filterNot(_ == "$size").map(child => try{
-  // AddressFromURIString.parse(pathToKey(child)) -> zkClient.checkExists.forPath(s"$zkPath/$child").getCtime
-  // }
-  // catch{
-  // case e:Exception =>
-  // AddressFromURIString.parse(pathToKey(child)) -> -1L
-  // }).filterNot(_._2 == -1L).toMap
-  // //this is to ensure that the partitions query result will always give members in the order of oldest to youngest
-  // //this should make data sync easier, the newly onboard member should always consult with the 1st member in the query result to sync with.
-  // members.toSeq.sortBy(ages.getOrElse(_, 0L))
-  // }
-  // members.toSeq
-  // }
->>>>>>> 2f617b01
   private[cluster] def myAddress = InetAddress.getLocalHost.getCanonicalHostName match {
     case "localhost" => ConfigUtil.ipv4
     case h:String => h
   }
+
   def keyToPath(name:String):String = URLEncoder.encode(name, "utf-8")
+
   def pathToKey(name:String):String = URLDecoder.decode(name, "utf-8")
+
   private[cluster] val BYTES_OF_INT = Integer.SIZE / java.lang.Byte.SIZE
+
   implicit def intToBytes(integer:Int):Array[Byte] = {
     val buf = ByteBuffer.allocate(BYTES_OF_INT)
     buf.putInt(integer)
     buf.rewind
     buf.array()
   }
+
   val UTF_8 = Charset.forName("utf-8")
+
   implicit def bytesToInt(bytes:Array[Byte]) = ByteBuffer.wrap(bytes).getInt
+
   implicit def bytesToUtf8(bytes:Array[Byte]):String = new String(bytes, UTF_8)
+
   implicit def byteStringToUtf8(bs:ByteString):String = new String(bs.toArray, UTF_8)
+
   implicit def addressToBytes(address:Address):Array[Byte] = {
     address.toString.getBytes(UTF_8)
   }
+
   implicit def bytesToAddress(bytes:Array[Byte]):Option[Address] = {
     bytes match {
       case null => None
@@ -248,13 +204,11 @@
       }
     }
   }
+
   implicit def bytesToByteString(bytes:Array[Byte]):ByteString = {
     ByteString(bytes)
   }
-<<<<<<< HEAD
   
-=======
->>>>>>> 2f617b01
   implicit def bytesToAddressSet(bytes: Array[Byte]): Set[Address] = {
     try {
       new String(bytes, UTF_8).split("[,]").map(seg => AddressFromURIString(seg.trim)).toSet
@@ -262,10 +216,7 @@
       case t: Throwable => Set.empty
     }
   }
-<<<<<<< HEAD
   
-=======
->>>>>>> 2f617b01
   implicit def AddressSetToBytes(members: Set[Address]): Array[Byte] = {
     members.mkString(",").getBytes(UTF_8)
   }
